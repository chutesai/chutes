# NOTE: Should replace with a pyproject.toml
import os
from setuptools import setup, find_packages

with open(
    os.path.join(os.path.dirname(os.path.abspath(__file__)), "README.md")
) as infile:
    long_description = infile.read()

setup(
    name="chutes",
<<<<<<< HEAD
    version="0.0.17",
    description="ParachutesAI development kit.",
=======
    version="0.0.19",
    description="Chutes development kit and CLI.",
>>>>>>> af60fbca
    long_description=long_description,
    long_description_content_type="text/markdown",
    url="https://github.com/rayonlabs/chutes",
    author="Jon Durbin",
    license_expression="MIT",
    packages=find_packages(),
    install_requires=[
        "aiohttp[speedups]>=3.10,<4",
        "backoff>=2.2,<3",
        "requests>=2.32",
        "loguru==0.7.2",
        "fastapi>=0.115",
        "uvicorn>=0.32.0",
        "pydantic>=2.9,<3",
        "pybase64>=1.4.0",
        "orjson>=3.10",
        "fickling==0.1.3",
        "setuptools>=0.75",
        "substrate-interface>=1.7.11",
        "rich>=13.0.0",
        "typer>=0.12.5",
    ],
    extras_require={
        "dev": [
            "black",
            "flake8",
            "wheel",
        ],
    },
    classifiers=[
        "Development Status :: 3 - Alpha",
        "Intended Audience :: Developers",
        "Operating System :: POSIX :: Linux",
        "Programming Language :: Python :: 3.10",
    ],
    entry_points={
        "console_scripts": [
            "chutes=bin.chutes:app",
        ],
    },
)<|MERGE_RESOLUTION|>--- conflicted
+++ resolved
@@ -9,13 +9,8 @@
 
 setup(
     name="chutes",
-<<<<<<< HEAD
-    version="0.0.17",
-    description="ParachutesAI development kit.",
-=======
     version="0.0.19",
     description="Chutes development kit and CLI.",
->>>>>>> af60fbca
     long_description=long_description,
     long_description_content_type="text/markdown",
     url="https://github.com/rayonlabs/chutes",
