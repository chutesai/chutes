--- conflicted
+++ resolved
@@ -10,26 +10,6 @@
 from chutes.config import get_config
 from chutes.util.auth import sign_request
 
-<<<<<<< HEAD
-=======
-CLI_ARGS = {
-    "--config-path": {
-        "type": str,
-        "default": None,
-        "help": "custom path to the chutes config (credentials, API URL, etc.)",
-    },
-    "--invocation-id": {
-        "type": str,
-        "required": True,
-        "help": "invocation ID to report",
-    },
-    "--reason": {
-        "type": str,
-        "default": None,
-        "help": "explanation/reason for the report",
-    },
-}
->>>>>>> af60fbca
 
 async def report_invocation(
     invocation_id: str = typer.Option(..., help="invocation ID to report"),
@@ -41,18 +21,9 @@
     """
     Report an invocation.
     """
-<<<<<<< HEAD
     config = get_config()
     if config_path:
-        os.environ["PARACHUTES_CONFIG_PATH"] = config_path
-=======
-    args = parse_args(input_args, CLI_ARGS)
-    if args.config_path:
-        os.environ["CHUTES_CONFIG_PATH"] = args.config_path
-
-    from chutes.util.auth import sign_request
-    from chutes.config import API_BASE_URL
->>>>>>> af60fbca
+        os.environ["CHUTES_CONFIG_PATH"] = config_path
 
     # Ensure we have a reason.
     if not reason:
