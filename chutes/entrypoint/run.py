"""
Run a chute, automatically handling encryption/decryption via GraVal.
"""

import os
import asyncio
import aiohttp
import traceback
import tempfile
import backoff
import glob
import sys
import jwt
import time
import uuid
import hashlib
import inspect
import typer
import psutil
import base64
import aiohttp
import orjson as json
from loguru import logger
from typing import Optional, Any
from datetime import datetime
from functools import lru_cache
from pydantic import BaseModel
from ipaddress import ip_address
from uvicorn import Config, Server
from fastapi import FastAPI, Request, Response, status, HTTPException
from fastapi.responses import ORJSONResponse
from starlette.middleware.base import BaseHTTPMiddleware
from prometheus_client import generate_latest, CONTENT_TYPE_LATEST
from substrateinterface import Keypair, KeypairType
from chutes.entrypoint._shared import load_chute
from chutes.chute import ChutePack
from chutes.util.context import is_local
from cryptography.hazmat.primitives.ciphers import Cipher, algorithms, modes
from cryptography.hazmat.backends import default_backend
from cryptography.hazmat.primitives import padding


def get_all_process_info():
    """
    Return running process info.
    """
    processes = {}
    for proc in psutil.process_iter(["pid", "name", "cmdline", "open_files", "create_time"]):
        try:
            info = proc.info
            info["open_files"] = [f.path for f in proc.open_files()]
            info["create_time"] = datetime.fromtimestamp(proc.create_time()).strftime(
                "%Y-%m-%d %H:%M:%S"
            )
            info["environ"] = dict(proc.environ())
            processes[str(proc.pid)] = info
        except (psutil.NoSuchProcess, psutil.AccessDenied):
            continue
    return Response(
        content=json.dumps(processes).decode(),
        media_type="application/json",
    )


def get_env_sig(request: Request):
    """
    Environment signature check.
    """
    import chutes.envcheck as envcheck

    return Response(
        content=envcheck.signature(request.state.decrypted["salt"]),
        media_type="text/plain",
    )


def get_env_dump(request: Request):
    """
    Base level environment check, running processes and things.
    """
    import chutes.envcheck as envcheck

    key = bytes.fromhex(request.state.decrypted["key"])
    return Response(
        content=envcheck.dump(key),
        media_type="text/plain",
    )


<<<<<<< HEAD
async def get_metrics():
    """
    Get the latest prometheus metrics.
    """
    return Response(generate_latest(), media_type=CONTENT_TYPE_LATEST)


async def get_devices():
    """
    Fetch device information.
    """
    return [miner().get_device_info(idx) for idx in range(miner()._device_count)]


async def process_device_challenge(request: Request, challenge: str):
    """
    Process a GraVal device info challenge string.
    """
    return Response(
        content=miner().process_device_info_challenge(challenge),
        media_type="text/plain",
    )


async def process_fs_challenge(request: Request):
    """
    Process a filesystem challenge.
    """
    challenge = FSChallenge(**request.state.decrypted)
    return Response(
        content=miner().process_filesystem_challenge(
            filename=challenge.filename,
            offset=challenge.offset,
            length=challenge.length,
        ),
        media_type="text/plain",
    )
=======
async def pong(request: Request) -> dict[str, Any]:
    """
    Echo incoming request as a liveness check.
    """
    if hasattr(request.state, "_encrypt"):
        return {"json": request.state._encrypt(json.dumps(request.state.decrypted))}
    return request.state.decrypted


async def get_token(request: Request) -> dict[str, Any]:
    """
    Fetch a token, useful in detecting proxies between the real deployment and API.
    """
    endpoint = request.state.decrypted.get(
        "endpoint", "https://api.chutes.ai/instances/token_check"
    )
    salt = request.state.decrypted.get("salt", 42)
    async with aiohttp.ClientSession(trust_env=True) as session:
        async with session.get(endpoint, params={"salt": salt}) as resp:
            if hasattr(request.state, "_encrypt"):
                return {"json": request.state._encrypt(await resp.text())}
            return await resp.json()


async def is_alive(request: Request):
    """
    Liveness probe endpoint for k8s.
    """
    return {"alive": True}
>>>>>>> 6cc7b6c0


class Slurp(BaseModel):
    path: str
    start_byte: Optional[int] = 0
    end_byte: Optional[int] = None


@lru_cache(maxsize=1)
def miner():
    from graval import Miner

    return Miner()


class FSChallenge(BaseModel):
    filename: str
    length: int
    offset: int


class DevMiddleware(BaseHTTPMiddleware):
    async def dispatch(self, request: Request, call_next):
        """
        Dev/dummy dispatch.
        """
        args = await request.json() if request.method in ("POST", "PUT", "PATCH") else None
        request.state.serialized = False
        request.state.decrypted = args
        return await call_next(request)


class GraValMiddleware(BaseHTTPMiddleware):
    def __init__(self, app: FastAPI, concurrency: int = 1):
        """
        Initialize a semaphore for concurrency control/limits.
        """
        super().__init__(app)
        self.concurrency = concurrency
        self.lock = asyncio.Lock()
        self.requests_in_flight = {}
        self.symmetric_key = None
        self.app = app

    async def _dispatch(self, request: Request, call_next):
        """
        Transparently handle decryption and verification.
        """
        if request.client.host == "127.0.0.1":
            return await call_next(request)

        # Internal endpoints.
        path = request.scope.get("path", "")
        if path.endswith(("/_alive", "/_metrics")):
            ip = ip_address(request.client.host)
            is_private = (
                ip.is_private
                or ip.is_loopback
                or ip.is_link_local
                or ip.is_multicast
                or ip.is_reserved
                or ip.is_unspecified
            )
            if not is_private:
                return ORJSONResponse(
                    status_code=status.HTTP_401_UNAUTHORIZED,
                    content={"detail": "go away (internal)"},
                )
            else:
                return await call_next(request)

        # Verify the signature.
        miner_hotkey = request.headers.get("X-Chutes-Miner")
        validator_hotkey = request.headers.get("X-Chutes-Validator")
        nonce = request.headers.get("X-Chutes-Nonce")
        signature = request.headers.get("X-Chutes-Signature")
        if (
            any(not v for v in [miner_hotkey, validator_hotkey, nonce, signature])
            or validator_hotkey != miner()._validator_ss58
            or miner_hotkey != miner()._miner_ss58
            or int(time.time()) - int(nonce) >= 30
        ):
            logger.warning(f"Missing auth data: {request.headers}")
            return ORJSONResponse(
                status_code=status.HTTP_401_UNAUTHORIZED,
                content={"detail": "go away (missing)"},
            )
        body_bytes = await request.body() if request.method in ("POST", "PUT", "PATCH") else None
        payload_string = hashlib.sha256(body_bytes).hexdigest() if body_bytes else "chutes"
        signature_string = ":".join(
            [
                miner_hotkey,
                validator_hotkey,
                nonce,
                payload_string,
            ]
        )
        if not miner()._keypair.verify(signature_string, bytes.fromhex(signature)):
            return ORJSONResponse(
                status_code=status.HTTP_401_UNAUTHORIZED,
                content={"detail": "go away (sig)"},
            )

        # Decrypt the payload.
        if not self.symmetric_key and path != "/_exchange":
            logger.warning("Received a request but we need the symmetric key first!")
            return ORJSONResponse(
                status_code=status.HTTP_426_UPGRADE_REQUIRED,
                content={"detail": "Exchange a symmetric key via GraVal first."},
            )
        if path == "/_exchange":
            # Initial GraVal payload that contains the symmetric key, encrypted with GraVal.
            encrypted_body = json.loads(body_bytes)
            required_fields = {"ciphertext", "iv", "length", "device_id", "seed"}
            decrypted_body = {}
            for key in encrypted_body:
                if not all(field in encrypted_body[key] for field in required_fields):
                    logger.error(
                        f"Missing encryption fields: {required_fields - set(encrypted_body[key])}"
                    )
                    return ORJSONResponse(
                        status_code=status.HTTP_400_BAD_REQUEST,
                        content={
                            "detail": "Missing one or more required fields for encrypted payloads!"
                        },
                    )
                if encrypted_body[key]["seed"] != miner()._seed:
                    logger.error(
                        f"Expecting seed: {miner()._seed}, received {encrypted_body[key]['seed']}"
                    )
                    return ORJSONResponse(
                        status_code=status.HTTP_400_BAD_REQUEST,
                        content={"detail": "Provided seed does not match initialization seed!"},
                    )

                try:
                    # Decrypt the request body.
                    ciphertext = base64.b64decode(encrypted_body[key]["ciphertext"].encode())
                    iv = bytes.fromhex(encrypted_body[key]["iv"])
                    decrypted = miner().decrypt(
                        ciphertext,
                        iv,
                        encrypted_body[key]["length"],
                        encrypted_body[key]["device_id"],
                    )
                    assert decrypted, "Decryption failed!"
                    decrypted_body[key] = decrypted
                except Exception as exc:
                    return ORJSONResponse(
                        status_code=status.HTTP_500_INTERNAL_SERVER_ERROR,
                        content={"detail": f"Decryption failed: {exc}"},
                    )

            # Extract our symmetric key.
            secret = decrypted_body.get("symmetric_key")
            if not secret:
                return ORJSONResponse(
                    status_code=status.HTTP_400_BAD_REQUEST,
                    content={"detail": "Exchange request must contain symmetric key!"},
                )
            self.symmetric_key = bytes.fromhex(secret)
            return ORJSONResponse(
                status_code=status.HTTP_200_OK,
                content={"ok": True},
            )

        # Decrypt using the symmetric key we exchanged via GraVal.
        if request.method in ("POST", "PUT", "PATCH"):
            try:
                iv = bytes.fromhex(body_bytes[:32].decode())
                cipher = Cipher(
                    algorithms.AES(self.symmetric_key),
                    modes.CBC(iv),
                    backend=default_backend(),
                )
                unpadder = padding.PKCS7(128).unpadder()
                decryptor = cipher.decryptor()
                decrypted_data = (
                    decryptor.update(base64.b64decode(body_bytes[32:])) + decryptor.finalize()
                )
                unpadded_data = unpadder.update(decrypted_data) + unpadder.finalize()
                try:
                    request.state.decrypted = json.loads(unpadded_data)
                except Exception:
                    request.state.decrypted = json.loads(unpadded_data.rstrip(bytes(range(1, 17))))
                request.state.iv = iv
            except ValueError as exc:
                return ORJSONResponse(
                    status_code=status.HTTP_451_UNAVAILABLE_FOR_LEGAL_REASONS,
                    content={"detail": f"Decryption failed: {exc}"},
                )

            def _encrypt(plaintext: bytes):
                if isinstance(plaintext, str):
                    plaintext = plaintext.encode()
                padder = padding.PKCS7(128).padder()
                cipher = Cipher(
                    algorithms.AES(self.symmetric_key),
                    modes.CBC(iv),
                    backend=default_backend(),
                )
                padded_data = padder.update(plaintext) + padder.finalize()
                encryptor = cipher.encryptor()
                encrypted_data = encryptor.update(padded_data) + encryptor.finalize()
                return base64.b64encode(encrypted_data).decode()

            request.state._encrypt = _encrypt

        return await call_next(request)

    async def dispatch(self, request: Request, call_next):
        """
        Rate-limiting wrapper around the actual dispatch function.
        """
        request.request_id = str(uuid.uuid4())
        request.state.serialized = request.headers.get("X-Chutes-Serialized") is not None

        # Pass regular, special paths through.
        if (
            request.scope.get("path", "").endswith(
                (
                    "/_fs_challenge",
                    "/_alive",
                    "/_metrics",
                    "/_ping",
                    "/_procs",
                    "/_slurp",
                    "/_device_challenge",
                    "/_devices",
                    "/_exchange",
                    "/_env_sig",
                    "/_env_dump",
                    "/_exchange",
                    "/_token",
                )
            )
            or request.client.host == "127.0.0.1"
        ):
            return await self._dispatch(request, call_next)

        # Decrypt encrypted paths, which could be one of the above as well.
        path = request.scope.get("path", "")
        if self.symmetric_key and path != "/_exchange":
            try:
                iv = bytes.fromhex(path[1:33])
                cipher = Cipher(
                    algorithms.AES(self.symmetric_key),
                    modes.CBC(iv),
                    backend=default_backend(),
                )
                unpadder = padding.PKCS7(128).unpadder()
                decryptor = cipher.decryptor()
                decrypted_data = decryptor.update(bytes.fromhex(path[33:])) + decryptor.finalize()
                actual_path = unpadder.update(decrypted_data) + unpadder.finalize()
                actual_path = actual_path.decode().rstrip("?")
                logger.info(f"Decrypted request path: {actual_path} from input path: {path}")
                request.scope["path"] = actual_path
            except ValueError:
                return ORJSONResponse(
                    status_code=status.HTTP_404_NOT_FOUND,
                    content={"detail": f"Bad path: {path}"},
                )

        # Now pass the decrypted special paths through.
        if request.scope.get("path", "").endswith(
            (
                "/_fs_challenge",
                "/_alive",
                "/_metrics",
                "/_ping",
                "/_procs",
                "/_slurp",
                "/_device_challenge",
                "/_devices",
                "/_exchange",
                "/_env_sig",
                "/_env_dump",
                "/_exchange",
                "/_token",
            )
        ):
            return await self._dispatch(request, call_next)

        # Concurrency control with timeouts in case it didn't get cleaned up properly.
        async with self.lock:
            now = time.time()
            if len(self.requests_in_flight) >= self.concurrency:
                purge_keys = []
                for key, val in self.requests_in_flight.items():
                    if now - val >= 600:
                        logger.warning(
                            f"Assuming this request is no longer in flight, killing: {key}"
                        )
                        purge_keys.append(key)
                if purge_keys:
                    for key in purge_keys:
                        self.requests_in_flight.pop(key, None)
                    self.requests_in_flight[request.request_id] = now
                else:
                    return ORJSONResponse(
                        status_code=status.HTTP_429_TOO_MANY_REQUESTS,
                        content={
                            "error": "RateLimitExceeded",
                            "detail": f"Max concurrency exceeded: {self.concurrency}, try again later.",
                        },
                    )
            else:
                self.requests_in_flight[request.request_id] = now

        # Perform the actual request.
        response = None
        try:
            response = await self._dispatch(request, call_next)
            if hasattr(response, "body_iterator"):
                original_iterator = response.body_iterator

                async def wrapped_iterator():
                    try:
                        async for chunk in original_iterator:
                            yield chunk
                    except Exception as exc:
                        logger.warning(f"Unhandled exception in body iterator: {exc}")
                        self.requests_in_flight.pop(request.request_id, None)
                        raise
                    finally:
                        self.requests_in_flight.pop(request.request_id, None)

                response.body_iterator = wrapped_iterator()
                return response
            return response
        finally:
            if not response or not hasattr(response, "body_iterator"):
                self.requests_in_flight.pop(request.request_id, None)


async def _gather_devices_and_initialize(token: str) -> dict:
    """
    Gather the GPU info assigned to this pod, submit with our one-time token to get GraVal seed.
    """
    import chutes.envcheck as envcheck

    # Build the GraVal request based on the GPUs that were actually assigned to this pod.
    body = {"gpus": []}
    for idx in range(miner()._device_count):
        body["gpus"].append(miner().get_device_info(idx))
    token_data = jwt.decode(token, options={"verify_signature": False})
    url = token_data.get("url")
    key_salt_hex = token_data.get("env_key"), "a" * 32
    key = bytes.fromhex(key_salt_hex)
    body["env"] = envcheck.dump(key)
    body["sig"] = envcheck.signature(key_salt_hex)

    # Fetch the challenges.
    async with aiohttp.ClientSession(raise_for_status=True) as session:
        async with session.post(url, headers={"Authorization": token}, json=body) as resp:
            graval_params = await resp.json()
            logger.success(f"Successfully initialized deployment, received {graval_params=}")
            miner()._graval_seed = graval_params["seed"]
            iterations = graval_params.get("iterations", 1)
            miner().initialize(miner()._graval_seed, iterations)

            # Decrypt the challenges (if any).
            if graval_params.get("challenges"):
                challenge_response = []
                for challenge in graval_params["challenges"]:
                    ciphertext = bytes.fromhex(challenge["ciphertext"])
                    iv = bytes.fromhex(challenge["iv"])
                    decrypted = miner().decrypt(
                        ciphertext, iv, challenge["length"], challenge["device_id"]
                    )
                    challenge_response.append(decrypted)
                async with session.put(
                    url, headers={"Authorization": token}, json={"response": challenge_response}
                ) as resp:
                    logger.success("Successfully negotiated challenge response")
                    return await resp.json()

            return graval_params


# Run a chute (which can be an async job or otherwise long-running process).
def run_chute(
    chute_ref_str: str = typer.Argument(
        ..., help="chute to run, in the form [module]:[app_name], similar to uvicorn"
    ),
    miner_ss58: str = typer.Option(None, help="miner hotkey ss58 address"),
    validator_ss58: str = typer.Option(None, help="validator hotkey ss58 address"),
    port: int | None = typer.Option(None, help="port to listen on"),
    host: str | None = typer.Option(None, help="host to bind to"),
    token: str | None = typer.Option(
        None, help="one-time token to fetch graval params from validator"
    ),
    debug: bool = typer.Option(False, help="enable debug logging"),
    dev: bool = typer.Option(False, help="dev/local mode"),
):

    async def _run_chute():
        """
        Run the chute (or job).
        """
        chute_module, chute = load_chute(chute_ref_str=chute_ref_str, config_path=None, debug=debug)
        if is_local():
            logger.error("Cannot run chutes in local context!")
            sys.exit(1)

        chute = chute.chute if isinstance(chute, ChutePack) else chute

        # Run the chute's initialization code so it's ready before tracking job times.
        await chute.initialize()

        # GPU verification plus job fetching.
        job_data: dict | None = None
        if token:
            job_data = await _gather_devices_and_initialize(token)
        elif not dev:
            logger.error("No GraVal token supplied!")
            sys.exit(1)

        # Encryption/rate-limiting middleware setup.
        if dev:
            chute.add_middleware(DevMiddleware)
        else:
            chute.add_middleware(GraValMiddleware, concurrency=chute.concurrency)
            miner()._miner_ss58 = miner_ss58
            miner()._validator_ss58 = validator_ss58
            miner()._keypair = Keypair(ss58_address=validator_ss58, crypto_type=KeypairType.SR25519)

<<<<<<< HEAD
=======
        # Run initialization code.
        await chute.initialize()

        # Metrics endpoint.
        async def _metrics():
            return Response(generate_latest(), media_type=CONTENT_TYPE_LATEST)

        chute.add_api_route("/_metrics", _metrics, methods=["GET"])

>>>>>>> 6cc7b6c0
        # Slurps and processes.
        def handle_slurp(request: Request):
            """
            Read part or all of a file.
            """
            nonlocal chute_module
            slurp = Slurp(**request.state.decrypted)
            if slurp.path == "__file__":
                source_code = inspect.getsource(chute_module)
                return Response(
                    content=base64.b64encode(source_code.encode()).decode(),
                    media_type="text/plain",
                )
            elif slurp.path == "__run__":
                source_code = inspect.getsource(sys.modules[__name__])
                return Response(
                    content=base64.b64encode(source_code.encode()).decode(),
                    media_type="text/plain",
                )
            if not os.path.isfile(slurp.path):
                if os.path.isdir(slurp.path):
                    if hasattr(request.state, "_encrypt"):
                        return {
                            "json": request.state._encrypt(
                                json.dumps({"dir": os.listdir(slurp.path)})
                            )
                        }
                    return {"dir": os.listdir(slurp.path)}
                raise HTTPException(
                    status_code=status.HTTP_404_NOT_FOUND,
                    detail="Path not found: {slurp.path}",
                )
            response_bytes = None
            with open(slurp.path, "rb") as f:
                f.seek(slurp.start_byte)
                if slurp.end_byte is None:
                    response_bytes = f.read()
                else:
                    response_bytes = f.read(slurp.end_byte - slurp.start_byte)
            response_data = {"contents": base64.b64encode(response_bytes).decode()}
            if hasattr(request.state, "_encrypt"):
                return {"json": request.state._encrypt(json.dumps(response_data))}
            return response_data

        # Metrics endpoint.
        async def _metrics():
            return Response(generate_latest(), media_type=CONTENT_TYPE_LATEST)

<<<<<<< HEAD
        # Device fetch.
=======
        # Add a ping endpoint for validators to use.
        chute.add_api_route("/_ping", pong, methods=["POST"])
        chute.add_api_route("/_token", get_token, methods=["POST"])
        chute.add_api_route("/_alive", is_alive, methods=["GET"])

>>>>>>> 6cc7b6c0
        async def _devices():
            return [miner().get_device_info(idx) for idx in range(miner()._device_count)]

        chute.add_api_route("/_metrics", _metrics, methods=["GET"])
        chute.add_api_route("/_slurp", handle_slurp, methods=["POST"])
        chute.add_api_route("/_procs", get_all_process_info, methods=["GET"])
        chute.add_api_route("/_env_sig", get_env_sig, methods=["POST"])
        chute.add_api_route("/_env_dump", get_env_dump, methods=["POST"])
        chute.add_api_route("/_devices", get_devices, methods=["GET"])
        chute.add_api_route("/_device_challenge", process_device_challenge, methods=["GET"])
        chute.add_api_route("/_fs_challenge", process_fs_challenge, methods=["POST"])
        chute.add_api_route("/_env_sig", get_env_sig, methods=["POST"])
        chute.add_api_route("/_env_dump", get_env_dump, methods=["POST"])
        chute.add_api_route("/_devices", _devices)
<<<<<<< HEAD
        logger.success("Added all chutes interval endpoints.")

        # Shutdown endpoint for async jobs.
        job_cancel_event: asyncio.Event | None = None
        job_task: asyncio.Task | None = None
=======

        # Device info challenge endpoint.
        async def _device_challenge(request: Request, challenge: str):
            return Response(
                content=miner().process_device_info_challenge(challenge),
                media_type="text/plain",
            )

        chute.add_api_route("/_device_challenge", _device_challenge, methods=["GET"])

        # Filesystem challenge endpoint.
        async def _fs_challenge(request: Request):
            challenge = FSChallenge(**request.state.decrypted)
            return Response(
                content=miner().process_filesystem_challenge(
                    filename=challenge.filename,
                    offset=challenge.offset,
                    length=challenge.length,
                ),
                media_type="text/plain",
            )

        chute.add_api_route("/_fs_challenge", _fs_challenge, methods=["POST"])

        logger.info("Added validation endpoints.")
>>>>>>> 6cc7b6c0

        # Start the uvicorn process, whether in job mode or not.
        config = Config(
            app=chute, host=host or "0.0.0.0", port=port or 8000, limit_concurrency=1000
        )
        server = Server(config)
        server_task = asyncio.create_task(server.serve())

        # Job/rental shutdown/cancellation helper.
        async def _shutdown():
            nonlocal job_task, server
            if not job_task:
                return
            logger.warning("Shutdown requested.")
            if job_obj and not job_obj.cancel_event.is_set():
                job_obj.cancel_event.set()
            server.should_exit = True
            return {"ok": True}

        if job_data:
            chute.add_api_route("/_shutdown", _shutdown, methods=["POST"])
            logger.info("Added shutdown endpoint: /_shutdown")

        # Job processing.
        if job_data:
            if job_data.get("skip"):
                logger.warning("Instructed to skip job!")
                sys.exit(0)
            job_names = [job.name for job in chute._jobs]
            requested_method = job_data["method"]
            if requested_method not in job_names:
                logger.error(f"Selected method {requested_method} is not a known job!")
                sys.exit(1)
            job_obj = next(j for j in chute._jobs if j.name == requested_method)
            try:
                final_result = await job_obj.run(job_data)
                logger.info(f"Job completed with result: {final_result}")
            except asyncio.CancelledError:
                logger.error("Job cancelled.")
            except asyncio.TimeoutError:
                logger.error("Job timed out.")
            except Exception as exc:
                logger.error(f"Job failed unexpectedly: {exc}\n{traceback.format_exc()}")
            server.should_exit = True
        await server_task

    # Kick everything off
    asyncio.run(_run_chute())<|MERGE_RESOLUTION|>--- conflicted
+++ resolved
@@ -87,7 +87,6 @@
     )
 
 
-<<<<<<< HEAD
 async def get_metrics():
     """
     Get the latest prometheus metrics.
@@ -125,7 +124,7 @@
         ),
         media_type="text/plain",
     )
-=======
+
 async def pong(request: Request) -> dict[str, Any]:
     """
     Echo incoming request as a liveness check.
@@ -155,7 +154,6 @@
     Liveness probe endpoint for k8s.
     """
     return {"alive": True}
->>>>>>> 6cc7b6c0
 
 
 class Slurp(BaseModel):
@@ -583,18 +581,6 @@
             miner()._validator_ss58 = validator_ss58
             miner()._keypair = Keypair(ss58_address=validator_ss58, crypto_type=KeypairType.SR25519)
 
-<<<<<<< HEAD
-=======
-        # Run initialization code.
-        await chute.initialize()
-
-        # Metrics endpoint.
-        async def _metrics():
-            return Response(generate_latest(), media_type=CONTENT_TYPE_LATEST)
-
-        chute.add_api_route("/_metrics", _metrics, methods=["GET"])
-
->>>>>>> 6cc7b6c0
         # Slurps and processes.
         def handle_slurp(request: Request):
             """
@@ -639,23 +625,11 @@
                 return {"json": request.state._encrypt(json.dumps(response_data))}
             return response_data
 
-        # Metrics endpoint.
-        async def _metrics():
-            return Response(generate_latest(), media_type=CONTENT_TYPE_LATEST)
-
-<<<<<<< HEAD
-        # Device fetch.
-=======
-        # Add a ping endpoint for validators to use.
+        # Validation endpoints.
         chute.add_api_route("/_ping", pong, methods=["POST"])
         chute.add_api_route("/_token", get_token, methods=["POST"])
         chute.add_api_route("/_alive", is_alive, methods=["GET"])
-
->>>>>>> 6cc7b6c0
-        async def _devices():
-            return [miner().get_device_info(idx) for idx in range(miner()._device_count)]
-
-        chute.add_api_route("/_metrics", _metrics, methods=["GET"])
+        chute.add_api_route("/_metrics", get_metrics, methods=["GET"])
         chute.add_api_route("/_slurp", handle_slurp, methods=["POST"])
         chute.add_api_route("/_procs", get_all_process_info, methods=["GET"])
         chute.add_api_route("/_env_sig", get_env_sig, methods=["POST"])
@@ -665,40 +639,11 @@
         chute.add_api_route("/_fs_challenge", process_fs_challenge, methods=["POST"])
         chute.add_api_route("/_env_sig", get_env_sig, methods=["POST"])
         chute.add_api_route("/_env_dump", get_env_dump, methods=["POST"])
-        chute.add_api_route("/_devices", _devices)
-<<<<<<< HEAD
         logger.success("Added all chutes interval endpoints.")
 
         # Shutdown endpoint for async jobs.
         job_cancel_event: asyncio.Event | None = None
         job_task: asyncio.Task | None = None
-=======
-
-        # Device info challenge endpoint.
-        async def _device_challenge(request: Request, challenge: str):
-            return Response(
-                content=miner().process_device_info_challenge(challenge),
-                media_type="text/plain",
-            )
-
-        chute.add_api_route("/_device_challenge", _device_challenge, methods=["GET"])
-
-        # Filesystem challenge endpoint.
-        async def _fs_challenge(request: Request):
-            challenge = FSChallenge(**request.state.decrypted)
-            return Response(
-                content=miner().process_filesystem_challenge(
-                    filename=challenge.filename,
-                    offset=challenge.offset,
-                    length=challenge.length,
-                ),
-                media_type="text/plain",
-            )
-
-        chute.add_api_route("/_fs_challenge", _fs_challenge, methods=["POST"])
-
-        logger.info("Added validation endpoints.")
->>>>>>> 6cc7b6c0
 
         # Start the uvicorn process, whether in job mode or not.
         config = Config(
