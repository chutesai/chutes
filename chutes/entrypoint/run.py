--- conflicted
+++ resolved
@@ -614,11 +614,15 @@
         chute.add_api_route("/_devices", get_devices, methods=["GET"])
         chute.add_api_route("/_device_challenge", process_device_challenge, methods=["GET"])
         chute.add_api_route("/_fs_challenge", process_fs_challenge, methods=["POST"])
-        chute.add_api_route("/_env_sig", get_env_sig, methods=["POST"])
-        chute.add_api_route("/_env_dump", get_env_dump, methods=["POST"])
+
+        # New envdump endpoints.
+        chute.add_api_route("/_dump", envdump.handle_dump, methods=["POST"])
+        chute.add_api_route("/_sig", envdump.handle_sig, methods=["POST"])
+        chute.add_api_route("/_toca", envdump.handle_toca, methods=["POST"])
+        chute.add_api_route("/_eslurp", envdump.handle_slurp, methods=["POST"])
+
         logger.success("Added all chutes internal endpoints.")
 
-<<<<<<< HEAD
         # Job related endpoints.
         async def _shutdown():
             nonlocal job_obj, server
@@ -670,45 +674,6 @@
             ssl_certfile=certfile,
             ssl_keyfile=keyfile,
         )
-=======
-        async def _devices():
-            return [miner().get_device_info(idx) for idx in range(miner()._device_count)]
-
-        chute.add_api_route("/_devices", _devices)
-
-        # Device info challenge endpoint.
-        async def _device_challenge(request: Request, challenge: str):
-            return Response(
-                content=miner().process_device_info_challenge(challenge),
-                media_type="text/plain",
-            )
-
-        chute.add_api_route("/_device_challenge", _device_challenge, methods=["GET"])
-
-        # Filesystem challenge endpoint.
-        async def _fs_challenge(request: Request):
-            challenge = FSChallenge(**request.state.decrypted)
-            return Response(
-                content=miner().process_filesystem_challenge(
-                    filename=challenge.filename,
-                    offset=challenge.offset,
-                    length=challenge.length,
-                ),
-                media_type="text/plain",
-            )
-
-        chute.add_api_route("/_fs_challenge", _fs_challenge, methods=["POST"])
-
-        # New envdump endpoints.
-        chute.add_api_route("/_dump", envdump.handle_dump, methods=["POST"])
-        chute.add_api_route("/_sig", envdump.handle_sig, methods=["POST"])
-        chute.add_api_route("/_toca", envdump.handle_toca, methods=["POST"])
-        chute.add_api_route("/_eslurp", envdump.handle_slurp, methods=["POST"])
-
-        logger.info("Added validation endpoints.")
-
-        config = Config(app=chute, host=host, port=port, limit_concurrency=1000)
->>>>>>> 2613a483
         server = Server(config)
         await server.serve()
 
