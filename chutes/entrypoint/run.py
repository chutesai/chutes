--- conflicted
+++ resolved
@@ -66,24 +66,13 @@
     Environment signature check.
     """
     import chutes.envcheck as envcheck
-<<<<<<< HEAD
 
     return Response(
         content=envcheck.signature(request.state.decrypted["salt"]),
         media_type="text/plain",
     )
-=======
->>>>>>> 3f85f37d
-
-    return Response(
-        content=envcheck.signature(request.state.decrypted["salt"]),
-        media_type="text/plain",
-    )
-
-<<<<<<< HEAD
-=======
-
->>>>>>> 3f85f37d
+
+
 def get_env_dump(request: Request):
     """
     Base level environment check, running processes and things.
@@ -97,7 +86,6 @@
     )
 
 
-<<<<<<< HEAD
 async def get_metrics():
     """
     Get the latest prometheus metrics.
@@ -137,8 +125,6 @@
     )
 
 
-=======
->>>>>>> 3f85f37d
 class Slurp(BaseModel):
     path: str
     start_byte: Optional[int] = 0
@@ -364,15 +350,9 @@
                     "/_procs",
                     "/_slurp",
                     "/_devices",
-<<<<<<< HEAD
                     "/_exchange",
                     "/_env_sig",
                     "/_env_dump",
-                    "/_exchange",
-=======
-                    "/_env_sig",
-                    "/_env_dump",
->>>>>>> 3f85f37d
                 )
             )
             or request.client.host == "127.0.0.1"
@@ -413,15 +393,9 @@
                 "/_procs",
                 "/_slurp",
                 "/_devices",
-<<<<<<< HEAD
                 "/_exchange",
                 "/_env_sig",
                 "/_env_dump",
-                "/_exchange",
-=======
-                "/_env_sig",
-                "/_env_dump",
->>>>>>> 3f85f37d
             )
         ):
             return await self._dispatch(request, call_next)
@@ -573,12 +547,9 @@
                 return await resp.json()
 
     async def _run_chute():
-<<<<<<< HEAD
         """
         Run the chute (or job).
         """
-=======
->>>>>>> 3f85f37d
         chute_module, chute = load_chute(chute_ref_str=chute_ref_str, config_path=None, debug=debug)
         if is_local():
             logger.error("Cannot run chutes in local context!")
@@ -648,9 +619,56 @@
                 return {"json": request.state._encrypt(json.dumps(response_data))}
             return response_data
 
-<<<<<<< HEAD
-        # Common endpoints.
-        chute.add_api_route("/_metrics", get_metrics, methods=["GET"])
+        # Metrics endpoint.
+        async def _metrics():
+            return Response(generate_latest(), media_type=CONTENT_TYPE_LATEST)
+
+        chute.add_api_route("/_metrics", _metrics, methods=["GET"])
+        logger.info("Added liveness endpoint: /_metrics")
+
+        # Slurps and processes.
+        def handle_slurp(request: Request):
+            """
+            Read part or all of a file.
+            """
+            nonlocal chute_module
+            slurp = Slurp(**request.state.decrypted)
+            if slurp.path == "__file__":
+                source_code = inspect.getsource(chute_module)
+                return Response(
+                    content=base64.b64encode(source_code.encode()).decode(),
+                    media_type="text/plain",
+                )
+            elif slurp.path == "__run__":
+                source_code = inspect.getsource(sys.modules[__name__])
+                return Response(
+                    content=base64.b64encode(source_code.encode()).decode(),
+                    media_type="text/plain",
+                )
+            if not os.path.isfile(slurp.path):
+                if os.path.isdir(slurp.path):
+                    if hasattr(request.state, "_encrypt"):
+                        return {
+                            "json": request.state._encrypt(
+                                json.dumps({"dir": os.listdir(slurp.path)})
+                            )
+                        }
+                    return {"dir": os.listdir(slurp.path)}
+                raise HTTPException(
+                    status_code=status.HTTP_404_NOT_FOUND, detail="Path not found: {slurp.path}"
+                )
+            response_bytes = None
+            with open(slurp.path, "rb") as f:
+                f.seek(slurp.start_byte)
+                if slurp.end_byte is None:
+                    response_bytes = f.read()
+                else:
+                    response_bytes = f.read(slurp.end_byte - slurp.start_byte)
+            response_data = {"contents": base64.b64encode(response_bytes).decode()}
+            if hasattr(request.state, "_encrypt"):
+                return {"json": request.state._encrypt(json.dumps(response_data))}
+            return response_data
+
         chute.add_api_route("/_slurp", handle_slurp, methods=["POST"])
         chute.add_api_route("/_procs", get_all_process_info, methods=["GET"])
         chute.add_api_route("/_env_sig", get_env_sig, methods=["POST"])
@@ -669,6 +687,18 @@
             logger.warning("Shutdown requested through /_shutdown")
             server.should_exit = True
             return {"ok": True}
+
+        # Env checks.
+        chute.add_api_route("/_env_sig", get_env_sig, methods=["POST"])
+        chute.add_api_route("/_env_dump", get_env_dump, methods=["POST"])
+
+        async def _devices():
+            return [miner().get_device_info(idx) for idx in range(miner()._device_count)]
+
+        chute.add_api_route("/_devices", _devices)
+        logger.info(
+            "Added validation endpoints:\n  - /_slurp\n  - /_procs\n  - /_devices\n  - /_env_sig\n  - /_env_dump"
+        )
 
         chute.add_api_route("/_shutdown", _shutdown, methods=["POST"])
         logger.info("Added shutdown endpoint: /_shutdown")
@@ -748,65 +778,6 @@
 
             # Mark complete.
             upload_cfg = await _update_job_status(job_data, final_result)
-=======
-        # Slurps and processes.
-        def handle_slurp(request: Request):
-            """
-            Read part or all of a file.
-            """
-            nonlocal chute_module
-            slurp = Slurp(**request.state.decrypted)
-            if slurp.path == "__file__":
-                source_code = inspect.getsource(chute_module)
-                return Response(
-                    content=base64.b64encode(source_code.encode()).decode(),
-                    media_type="text/plain",
-                )
-            elif slurp.path == "__run__":
-                source_code = inspect.getsource(sys.modules[__name__])
-                return Response(
-                    content=base64.b64encode(source_code.encode()).decode(),
-                    media_type="text/plain",
-                )
-            if not os.path.isfile(slurp.path):
-                if os.path.isdir(slurp.path):
-                    if hasattr(request.state, "_encrypt"):
-                        return {
-                            "json": request.state._encrypt(
-                                json.dumps({"dir": os.listdir(slurp.path)})
-                            )
-                        }
-                    return {"dir": os.listdir(slurp.path)}
-                raise HTTPException(
-                    status_code=status.HTTP_404_NOT_FOUND, detail="Path not found: {slurp.path}"
-                )
-            response_bytes = None
-            with open(slurp.path, "rb") as f:
-                f.seek(slurp.start_byte)
-                if slurp.end_byte is None:
-                    response_bytes = f.read()
-                else:
-                    response_bytes = f.read(slurp.end_byte - slurp.start_byte)
-            response_data = {"contents": base64.b64encode(response_bytes).decode()}
-            if hasattr(request.state, "_encrypt"):
-                return {"json": request.state._encrypt(json.dumps(response_data))}
-            return response_data
-
-        chute.add_api_route("/_slurp", handle_slurp, methods=["POST"])
-        chute.add_api_route("/_procs", get_all_process_info)
-
-        # Env checks.
-        chute.add_api_route("/_env_sig", get_env_sig, methods=["POST"])
-        chute.add_api_route("/_env_dump", get_env_dump, methods=["POST"])
-
-        async def _devices():
-            return [miner().get_device_info(idx) for idx in range(miner()._device_count)]
-
-        chute.add_api_route("/_devices", _devices)
-        logger.info(
-            "Added validation endpoints:\n  - /_slurp\n  - /_procs\n  - /_devices\n  - /_env_sig\n  - /_env_dump"
-        )
->>>>>>> 3f85f37d
 
             # Upload files in batches.
             if output_files and "output_storage_urls" in upload_cfg:
