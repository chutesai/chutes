--- conflicted
+++ resolved
@@ -123,8 +123,7 @@
     )
 
 
-<<<<<<< HEAD
-def handle_slurp(request: Request, chute_module):
+async def handle_slurp(request: Request, chute_module):
     """
     Read part or all of a file.
     """
@@ -164,8 +163,6 @@
     return response_data
 
 
-=======
->>>>>>> 6718f5b5
 async def pong(request: Request) -> dict[str, Any]:
     """
     Echo incoming request as a liveness check.
@@ -195,49 +192,6 @@
     Liveness probe endpoint for k8s.
     """
     return {"alive": True}
-
-
-def handle_slurp(request, chute_module):
-    """
-    Read part or all of a file.
-    """
-    slurp = Slurp(**request.state.decrypted)
-    if slurp.path == "__file__":
-        source_code = inspect.getsource(chute_module)
-        return Response(
-            content=base64.b64encode(source_code.encode()).decode(),
-            media_type="text/plain",
-        )
-    elif slurp.path == "__run__":
-        source_code = inspect.getsource(sys.modules[__name__])
-        return Response(
-            content=base64.b64encode(source_code.encode()).decode(),
-            media_type="text/plain",
-        )
-    if not os.path.isfile(slurp.path):
-        if os.path.isdir(slurp.path):
-            if hasattr(request.state, "_encrypt"):
-                return {
-                    "json": request.state._encrypt(
-                        json.dumps({"dir": os.listdir(slurp.path)})
-                    )
-                }
-            return {"dir": os.listdir(slurp.path)}
-        raise HTTPException(
-            status_code=status.HTTP_404_NOT_FOUND,
-            detail="Path not found: {slurp.path}",
-        )
-    response_bytes = None
-    with open(slurp.path, "rb") as f:
-        f.seek(slurp.start_byte)
-        if slurp.end_byte is None:
-            response_bytes = f.read()
-        else:
-            response_bytes = f.read(slurp.end_byte - slurp.start_byte)
-    response_data = {"contents": base64.b64encode(response_bytes).decode()}
-    if hasattr(request.state, "_encrypt"):
-        return {"json": request.state._encrypt(json.dumps(response_data))}
-    return response_data
 
 
 class Slurp(BaseModel):
@@ -529,7 +483,6 @@
     # Fetch the challenges.
     async with aiohttp.ClientSession(raise_for_status=True) as session:
         async with session.post(url, headers={"Authorization": token}, json=body) as resp:
-<<<<<<< HEAD
             init_params = await resp.json()
             logger.success(f"Successfully initialized deployment, received {init_params=}")
             miner()._graval_seed = init_params["seed"]
@@ -568,31 +521,6 @@
             ) as resp:
                 logger.success("Successfully negotiated challenge response")
                 return symmetric_key, await resp.json()
-=======
-            graval_params = await resp.json()
-            logger.success(f"Successfully initialized deployment, received {graval_params=}")
-            miner()._graval_seed = graval_params["seed"]
-            iterations = graval_params.get("iterations", 1)
-            miner().initialize(miner()._graval_seed, iterations)
-
-            # Decrypt the challenges (if any).
-            if graval_params.get("challenges"):
-                challenge_response = []
-                for challenge in graval_params["challenges"]:
-                    ciphertext = bytes.fromhex(challenge["ciphertext"])
-                    iv = bytes.fromhex(challenge["iv"])
-                    decrypted = miner().decrypt(
-                        ciphertext, iv, challenge["length"], challenge["device_id"]
-                    )
-                    challenge_response.append(decrypted)
-                async with session.put(
-                    url, headers={"Authorization": token}, json={"response": challenge_response}
-                ) as resp:
-                    logger.success("Successfully negotiated challenge response")
-                    return await resp.json()
-
-            return graval_params
->>>>>>> 6718f5b5
 
 
 # Run a chute (which can be an async job or otherwise long-running process).
@@ -607,11 +535,8 @@
     token: str | None = typer.Option(
         None, help="one-time token to fetch graval params from validator"
     ),
-<<<<<<< HEAD
     keyfile: str | None = typer.Option(None, help="path to TLS key file"),
     certfile: str | None = typer.Option(None, help="path to TLS certificate file"),
-=======
->>>>>>> 6718f5b5
     debug: bool = typer.Option(False, help="enable debug logging"),
     dev: bool = typer.Option(False, help="dev/local mode"),
     job_data_path: str = typer.Option(None, help="dev mode job payload JSON path"),
@@ -620,10 +545,7 @@
         """
         Run the chute (or job).
         """
-<<<<<<< HEAD
-=======
         # Load the chute.
->>>>>>> 6718f5b5
         chute_module, chute = load_chute(chute_ref_str=chute_ref_str, config_path=None, debug=debug)
         if is_local():
             logger.error("Cannot run chutes in local context!")
@@ -631,7 +553,6 @@
 
         chute = chute.chute if isinstance(chute, ChutePack) else chute
 
-<<<<<<< HEAD
         # GPU verification plus job fetching.
         job_data: dict | None = None
         symmetric_key: str | None = None
@@ -653,57 +574,30 @@
 
         # Run the chute's initialization code.
         await chute.initialize()
-=======
-        # Run the initialization code.
-        await chute.initialize()
-
-        # GPU and environment verification.
-        job_data: dict | None = None
-        if token:
-            job_data = await _gather_devices_and_initialize(token)
-        elif not dev:
-            logger.error("No GraVal token supplied!")
-            sys.exit(1)
->>>>>>> 6718f5b5
 
         # Encryption/rate-limiting middleware setup.
         if dev:
             chute.add_middleware(DevMiddleware)
         else:
-<<<<<<< HEAD
             chute.add_middleware(
                 GraValMiddleware, concurrency=chute.concurrency, symmetric_key=symmetric_key
             )
-=======
-            chute.add_middleware(GraValMiddleware, concurrency=chute.concurrency)
->>>>>>> 6718f5b5
             miner()._miner_ss58 = miner_ss58
             miner()._validator_ss58 = validator_ss58
             miner()._keypair = Keypair(ss58_address=validator_ss58, crypto_type=KeypairType.SR25519)
 
-<<<<<<< HEAD
         # Slurps and processes.
         async def _handle_slurp(request: Request):
             nonlocal chute_module
 
             return await handle_slurp(request, chute_module)
 
-=======
-        def _handle_slurp(request: Request):
-            nonlocal chute_module
-            return handle_slurp(request, chute_module)
-
->>>>>>> 6718f5b5
         # Validation endpoints.
         chute.add_api_route("/_ping", pong, methods=["POST"])
         chute.add_api_route("/_token", get_token, methods=["POST"])
         chute.add_api_route("/_alive", is_alive, methods=["GET"])
         chute.add_api_route("/_metrics", get_metrics, methods=["GET"])
-<<<<<<< HEAD
         chute.add_api_route("/_slurp", _handle_slurp, methods=["POST"])
-=======
-        chute.add_api_route("/_slurp", handle_slurp, methods=["POST"])
->>>>>>> 6718f5b5
         chute.add_api_route("/_procs", get_all_process_info, methods=["GET"])
         chute.add_api_route("/_env_sig", get_env_sig, methods=["POST"])
         chute.add_api_route("/_env_dump", get_env_dump, methods=["POST"])
@@ -712,8 +606,14 @@
         chute.add_api_route("/_fs_challenge", process_fs_challenge, methods=["POST"])
         chute.add_api_route("/_env_sig", get_env_sig, methods=["POST"])
         chute.add_api_route("/_env_dump", get_env_dump, methods=["POST"])
-<<<<<<< HEAD
         logger.success("Added all chutes internal endpoints.")
+
+        # Start the uvicorn process, whether in job mode or not.
+        config = Config(
+            app=chute, host=host or "0.0.0.0", port=port or 8000, limit_concurrency=200
+        )
+        server = Server(config)
+        server_task = asyncio.create_task(server.serve())
 
         # Job related endpoints.
         async def _shutdown():
@@ -762,56 +662,6 @@
         )
         server = Server(config)
         await server.serve()
-=======
-        logger.success("Added all chutes interval endpoints.")
-
-        # Start the uvicorn process, whether in job mode or not.
-        config = Config(
-            app=chute, host=host or "0.0.0.0", port=port or 8000, limit_concurrency=200
-        )
-        server = Server(config)
-        server_task = asyncio.create_task(server.serve())
-
-        # Job/rental shutdown/cancellation helper.
-        job_task: asyncio.Task | None = None
-
-        async def _shutdown():
-            nonlocal job_task, server
-            if not job_task:
-                return
-            logger.warning("Shutdown requested.")
-            if job_obj and not job_obj.cancel_event.is_set():
-                job_obj.cancel_event.set()
-            server.should_exit = True
-            return {"ok": True}
-
-        if job_data:
-            chute.add_api_route("/_shutdown", _shutdown, methods=["POST"])
-            logger.info("Added job shutdown endpoint: /_shutdown")
-
-        # Job processing.
-        if job_data:
-            if job_data.get("skip"):
-                logger.warning("Instructed to skip job!")
-                sys.exit(0)
-            job_names = [job.name for job in chute._jobs]
-            requested_method = job_data["method"]
-            if requested_method not in job_names:
-                logger.error(f"Selected method {requested_method} is not a known job!")
-                sys.exit(1)
-            job_obj = next(j for j in chute._jobs if j.name == requested_method)
-            try:
-                final_result = await job_obj.run(job_data)
-                logger.info(f"Job completed with result: {final_result}")
-            except asyncio.CancelledError:
-                logger.error("Job cancelled.")
-            except asyncio.TimeoutError:
-                logger.error("Job timed out.")
-            except Exception as exc:
-                logger.error(f"Job failed unexpectedly: {exc}\n{traceback.format_exc()}")
-            server.should_exit = True
-        await server_task
->>>>>>> 6718f5b5
 
     # Kick everything off
     asyncio.run(_run_chute())